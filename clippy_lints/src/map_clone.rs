--- conflicted
+++ resolved
@@ -9,13 +9,8 @@
 use rustc_middle::mir::Mutability;
 use rustc_middle::ty;
 use rustc_session::{declare_lint_pass, declare_tool_lint};
-<<<<<<< HEAD
-use rustc_span::Span;
-use rustc_span::symbol::Ident;
-=======
 use rustc_span::symbol::Ident;
 use rustc_span::Span;
->>>>>>> cfd720d5
 
 declare_clippy_lint! {
     /// **What it does:** Checks for usage of `iterator.map(|x| x.clone())` and suggests
